--- conflicted
+++ resolved
@@ -10,11 +10,7 @@
   SidebarMenuButton,
   SidebarMenuItem,
 } from "@/components/ui/sidebar";
-<<<<<<< HEAD
-import { FileText, MoreVertical, Trash2 } from "lucide-react";
-=======
 import { FileText, Trash2, UploadCloud, House } from "lucide-react";
->>>>>>> 8ca98e5b
 import { agentInboxSvg } from "../agent-inbox/components/agent-inbox-logo";
 import { SettingsPopover } from "../agent-inbox/components/settings-popover";
 import { PillButton } from "../ui/pill-button";
@@ -117,7 +113,6 @@
                           </TooltipContent>
                         </Tooltip>
                       </TooltipProvider>
-<<<<<<< HEAD
                       <Popover>
                         <PopoverTrigger asChild>
                           <TooltipIconButton
@@ -148,21 +143,7 @@
                           </div>
                         </PopoverContent>
                       </Popover>
-=======
-
-                      <TooltipIconButton
-                        variant="ghost"
-                        tooltip="Delete"
-                        className="text-gray-800 hover:text-red-500 transition-colors ease-in-out duration-200"
-                        delayDuration={100}
-                        onClick={(e) => {
-                          e.stopPropagation();
-                          deleteAgentInbox(item.id);
-                        }}
-                      >
-                        <Trash2 className="w-4 h-4" />
-                      </TooltipIconButton>
->>>>>>> 8ca98e5b
+
                     </SidebarMenuItem>
                   );
                 })}
