import { Button } from "@/components/ui/button";
import {
  ArrowLeft,
  RefreshCw,
  AlertTriangle,
  ClockIcon,
  AlertCircle,
  Loader,
} from "lucide-react";
import { ThreadData, GenericThreadData } from "../types";
import useInterruptedActions from "../hooks/use-interrupted-actions";
import { constructOpenInStudioURL } from "../utils";
import { ThreadIdCopyable } from "./thread-id";
import { InboxItemInput } from "./inbox-item-input";
import { TooltipIconButton } from "@/components/ui/assistant-ui/tooltip-icon-button";
import {
  STUDIO_NOT_WORKING_TROUBLESHOOTING_URL,
  VIEW_STATE_THREAD_QUERY_PARAM,
} from "../constants";
import { useToast } from "@/hooks/use-toast";
import { cn } from "@/lib/utils";
import { useQueryParams } from "../hooks/use-query-params";
import { useThreadsContext } from "../contexts/ThreadContext";
import { useState } from "react";
<<<<<<< HEAD
import {
  Tooltip,
  TooltipContent,
  TooltipTrigger,
} from "@/components/ui/tooltip";
import { InterruptDetailsView } from "./interrupt-details-view";
=======
import { logger } from "../utils/logger";
>>>>>>> e13fb187

interface ThreadActionsViewProps<
  ThreadValues extends Record<string, any> = Record<string, any>,
> {
  threadData: ThreadData<ThreadValues>;
  interruptedActions: ReturnType<typeof useInterruptedActions>;
  isInterrupted: boolean;
  threadTitle: string;
  showState: boolean;
  showDescription: boolean;
  handleShowSidePanel?: (showState: boolean, showDescription: boolean) => void;
}

function ButtonGroup({
  handleShowState,
  handleShowDescription,
  showingState,
  showingDescription,
}: {
  handleShowState: () => void;
  handleShowDescription: () => void;
  showingState: boolean;
  showingDescription: boolean;
}) {
  return (
    <div className="flex flex-row gap-0 items-center justify-center">
      <Button
        variant="outline"
        className={cn(
          "rounded-l-md rounded-r-none border-r-[0px]",
          showingState ? "text-black" : "bg-white"
        )}
        size="sm"
        onClick={handleShowState}
      >
        State
      </Button>
      <Button
        variant="outline"
        className={cn(
          "rounded-l-none rounded-r-md border-l-[0px]",
          showingDescription ? "text-black" : "bg-white"
        )}
        size="sm"
        onClick={handleShowDescription}
      >
        Description
      </Button>
    </div>
  );
}

// Helper type guard functions
function isIdleThread<T extends Record<string, any>>(
  threadData: ThreadData<T>
): threadData is GenericThreadData<T> & { status: "idle" } {
  return threadData.status === "idle";
}

function isBusyThread<T extends Record<string, any>>(
  threadData: ThreadData<T>
): threadData is GenericThreadData<T> & { status: "busy" } {
  return threadData.status === "busy";
}

function isErrorThread<T extends Record<string, any>>(
  threadData: ThreadData<T>
): threadData is GenericThreadData<T> & { status: "error" } {
  return threadData.status === "error";
}

export function ThreadActionsView<
  ThreadValues extends Record<string, any> = Record<string, any>,
>({
  threadData,
  interruptedActions,
  isInterrupted,
  threadTitle,
  showDescription,
  showState,
  handleShowSidePanel,
}: ThreadActionsViewProps<ThreadValues>) {
  const { agentInboxes, fetchSingleThread } = useThreadsContext<ThreadValues>();
  const { toast } = useToast();
  const { updateQueryParams } = useQueryParams();
  const [refreshing, setRefreshing] = useState(false);

<<<<<<< HEAD
  // Determine deployment URL for Studio link
  const deploymentUrl = agentInboxes.find((i) => i.selected)?.deploymentUrl;

  // We're removing this effect to allow side panel for all thread types
  // React.useEffect(() => {
  //   if (isInterrupted && handleShowSidePanel) {
  //     handleShowSidePanel(false, false);
  //   }
  // }, [isInterrupted, handleShowSidePanel]);
=======
  // Get the selected inbox object
  const selectedInbox = agentInboxes.find((i) => i.selected);

  // Only use interrupted actions for interrupted threads
  const isInterrupted =
    threadData.status === "interrupted" &&
    threadData.interrupts !== undefined &&
    threadData.interrupts.length > 0;

  // Initialize the hook outside of conditional to satisfy React rules of hooks
  // Pass null values when not needed
  const interruptedActions = useInterruptedActions<ThreadValues>({
    threadData: isInterrupted
      ? {
          thread: threadData.thread,
          status: "interrupted",
          interrupts: threadData.interrupts || [],
        }
      : null,
    setThreadData: isInterrupted ? setThreadData : null,
  });
>>>>>>> e13fb187

  const handleOpenInStudio = () => {
    if (!selectedInbox) {
      toast({
        title: "Error",
        description: "No agent inbox selected.",
        variant: "destructive",
        duration: 5000,
      });
      return;
    }

    const studioUrl = constructOpenInStudioURL(
      selectedInbox, // Pass the full inbox object
      threadData.thread.thread_id
    );

    if (studioUrl === "#") {
      // Handle case where URL construction failed (e.g., missing data)
      toast({
        title: "Error",
        description: (
          <>
            <p>
              Could not construct Studio URL. Check if inbox has necessary
              details (Project ID, Tenant ID).
            </p>
            <p>
              If the issue persists, see the{" "}
              <a
                href={STUDIO_NOT_WORKING_TROUBLESHOOTING_URL}
                target="_blank"
                rel="noopener noreferrer"
              >
                troubleshooting section
              </a>
            </p>
          </>
        ),
        variant: "destructive",
        duration: 10000,
      });
    } else {
      window.open(studioUrl, "_blank");
    }
  };

  const handleRefreshThread = async () => {
    // Use selectedInbox here as well
    if (!selectedInbox) {
      toast({
        title: "Error",
        description: "No agent inbox selected.",
        variant: "destructive",
        duration: 5000,
      });
      return;
    }

    setRefreshing(true);
    try {
      toast({
        title: "Refreshing thread",
        description: "Checking for updates to the thread status...",
        duration: 3000,
      });

      // Fetch the latest thread data using the ThreadsContext
      await fetchSingleThread(threadData.thread.thread_id);

      toast({
        title: "Thread refreshed",
        description: "Thread information has been updated.",
        duration: 3000,
      });
    } catch (error) {
      logger.error("Error refreshing thread:", error);
      toast({
        title: "Error",
        description: "Failed to refresh thread information.",
        variant: "destructive",
        duration: 5000,
      });
    } finally {
      setRefreshing(false);
    }
  };

  // Use the passed handleShowSidePanel prop or update query params directly
  const updateSidePanel = (state: boolean, description: boolean) => {
    if (handleShowSidePanel) {
      handleShowSidePanel(state, description);
    } else {
      updateQueryParams("thread_state", String(state));
      updateQueryParams("thread_description", String(description));
    }
  };

  // Safely access config for determining allowed actions
  const firstInterrupt = threadData.interrupts?.[0];
  const config = firstInterrupt?.config;
  const ignoreAllowed = config?.allow_ignore ?? false;
  const acceptAllowed = config?.allow_accept ?? false;

  // Status Icon Logic
  const getStatusIcon = () => {
    if (isIdleThread(threadData)) {
      return <ClockIcon className="w-4 h-4 text-gray-500" />;
    } else if (isBusyThread(threadData)) {
      return <Loader className="w-4 h-4 text-blue-500 animate-spin" />;
    } else if (isErrorThread(threadData)) {
      return <AlertTriangle className="w-4 h-4 text-red-500" />;
    }
    return null;
  };

  // Handle Invalid  Interrupt Threads
  /////////////////////////////////////
  if (threadData.invalidSchema) {
    return (
      <div className="flex flex-col min-h-full w-full">
        <div className="p-12 gap-9 flex flex-col w-full">
          {/* Header (minimal) */}
          <div className="flex flex-wrap items-center justify-between w-full gap-3">
            <div className="flex items-center justify-start gap-3">
              <TooltipIconButton
                tooltip="Back to inbox"
                variant="ghost"
                onClick={() => {
                  updateQueryParams(VIEW_STATE_THREAD_QUERY_PARAM);
                }}
              >
                <ArrowLeft className="w-5 h-5" />
              </TooltipIconButton>
              <div className="flex items-center gap-2">
                <p className="text-2xl tracking-tighter text-pretty">
                  {threadTitle}
                </p>
              </div>
              <ThreadIdCopyable threadId={threadData.thread.thread_id} />
            </div>
            {/* Right-side controls with ButtonGroup */}
            <div className="flex flex-row gap-2 items-center justify-start">
              {deploymentUrl && (
                <Button
                  size="sm"
                  variant="outline"
                  className="flex items-center gap-1 bg-white"
                  onClick={handleOpenInStudio}
                >
                  Studio
                </Button>
              )}
              <ButtonGroup
                handleShowState={() => updateSidePanel(true, false)}
                handleShowDescription={() => updateSidePanel(false, true)}
                showingState={showState}
                showingDescription={showDescription}
              />
            </div>
          </div>
<<<<<<< HEAD

          {/* Interrupt details on the left for invalid interrupts */}
          <InterruptDetailsView threadData={threadData} />

          {/* Invalid schema message */}
          <div className="p-4 border border-yellow-200 bg-yellow-50 text-yellow-700 rounded-md w-full">
            This thread is interrupted, but the required action data is missing
            or invalid. Standard interrupt actions cannot be performed.
          </div>

          {/* You might still allow ignoring the thread */}
          <div className="flex flex-row gap-2 items-center justify-start w-full">
=======
          <ThreadIdCopyable threadId={threadData.thread.thread_id} />
        </div>
        <div className="flex flex-row gap-2 items-center justify-start">
          {selectedInbox && (
>>>>>>> e13fb187
            <Button
              variant="outline"
              className="text-gray-800 border-gray-500 font-normal bg-white"
              onClick={interruptedActions?.handleIgnore} // Assuming ignore doesn't need config
              disabled={interruptedActions?.loading}
            >
              Ignore Thread
            </Button>
          </div>
        </div>
      </div>
    );
  }

  // Handle generic Non-Interrupted Threads
  ////////////////////////////////////////
  if (
    threadData.status !== "interrupted" ||
    !threadData.interrupts ||
    threadData.interrupts.length === 0
  ) {
    return (
      <div className="flex flex-col min-h-full w-full p-12 gap-9">
        {/* Header */}
        <div className="flex flex-wrap items-center justify-between w-full gap-3">
          <div className="flex items-center justify-start gap-3">
            <TooltipIconButton
              tooltip="Back to inbox"
              variant="ghost"
              onClick={() => {
                updateQueryParams(VIEW_STATE_THREAD_QUERY_PARAM);
              }}
            >
              <ArrowLeft className="w-5 h-5" />
            </TooltipIconButton>
            <div className="flex items-center gap-2">
              {!isInterrupted && getStatusIcon()}
              {isInterrupted && !threadData.invalidSchema && (
                <AlertCircle className="w-4 h-4 text-yellow-600" />
              )}{" "}
              {/* Icon for valid interrupt */}
              <p className="text-2xl tracking-tighter text-pretty">
                {threadTitle}
              </p>
            </div>
            <ThreadIdCopyable threadId={threadData.thread.thread_id} />
          </div>
          <div className="flex flex-row gap-2 items-center justify-start">
            {deploymentUrl && (
              <Button
                size="sm"
                variant="outline"
                className="flex items-center gap-1 bg-white"
                onClick={handleOpenInStudio}
              >
                Studio
              </Button>
            )}
            <ButtonGroup
              handleShowState={() => updateSidePanel(true, false)}
              handleShowDescription={() => updateSidePanel(false, true)}
              showingState={showState}
              showingDescription={showDescription}
            />
          </div>
        </div>

        {/* Non-interrupted thread actions */}
        <div className="flex flex-col gap-6">
          {/* Status-specific UI */}
          {(isIdleThread(threadData) || isBusyThread(threadData)) && (
            <div className="flex flex-row gap-2 items-center justify-start w-full">
              <Button
                variant="outline"
                className="text-gray-800 border-gray-500 font-normal bg-white flex items-center gap-2"
                onClick={handleRefreshThread}
                disabled={refreshing}
              >
                <RefreshCw
                  className={cn("w-4 h-4", refreshing && "animate-spin")}
                />
                {refreshing ? "Refreshing..." : "Refresh Thread Status"}
              </Button>
            </div>
          )}

          {isErrorThread(threadData) && (
            <div className="p-4 border border-red-200 bg-red-50 rounded-md">
              <div className="flex items-start gap-3">
                <AlertTriangle className="w-5 h-5 text-red-500 mt-0.5" />
                <div>
                  <h3 className="font-medium text-red-800">Error State</h3>
                  <p className="text-sm text-red-700 mt-1">
                    This thread is in an error state. You may need to check the
                    logs or retry the operation.
                  </p>
                </div>
              </div>
            </div>
          )}

          {/* Thread information summary */}
          <div className="flex flex-col gap-3 p-4 border border-gray-200 rounded-md bg-gray-50">
            <h3 className="font-medium">Thread Details</h3>

            <div className="grid grid-cols-2 gap-2 text-sm">
              <div>
                <span className="font-medium text-gray-700">Status:</span>
                <span className="ml-2 capitalize">{threadData.status}</span>
              </div>

              <div>
                <span className="font-medium text-gray-700">Created:</span>
                <span className="ml-2">
                  {new Date(threadData.thread.created_at).toLocaleString()}
                </span>
              </div>

              <div>
                <span className="font-medium text-gray-700">Last updated:</span>
                <span className="ml-2">
                  {new Date(threadData.thread.updated_at).toLocaleString()}
                </span>
              </div>

              <div>
                <span className="font-medium text-gray-700">ID:</span>
                <span className="ml-2 font-mono text-xs">
                  {threadData.thread.thread_id}
                </span>
              </div>
            </div>
          </div>

          <p className="text-sm text-gray-600">
            View the thread state in the &quot;State&quot; tab for detailed
            information about this thread.
          </p>
        </div>
      </div>
    );
  }

  // Handle Valid Interrupted Threads
  //////////////////////////////////////////////////////////
  return (
    <div className="flex flex-col min-h-full w-full p-12 gap-9">
      {/* Header */}
      <div className="flex flex-wrap items-center justify-between w-full gap-3">
        <div className="flex items-center justify-start gap-3">
          <TooltipIconButton
            tooltip="Back to inbox"
            variant="ghost"
            onClick={() => {
              updateQueryParams(VIEW_STATE_THREAD_QUERY_PARAM);
            }}
          >
            <ArrowLeft className="w-5 h-5" />
          </TooltipIconButton>
          <div className="flex items-center gap-2">
            <AlertCircle className="w-4 h-4 text-yellow-600" />
            <p className="text-2xl tracking-tighter text-pretty">
              {threadTitle}
            </p>
          </div>
          <ThreadIdCopyable threadId={threadData.thread.thread_id} />
        </div>
        <div className="flex flex-row gap-2 items-center justify-start">
          {deploymentUrl && (
            <Button
              size="sm"
              variant="outline"
              className="flex items-center gap-1 bg-white"
              onClick={handleOpenInStudio}
            >
              Studio
            </Button>
          )}
          {/* Added ButtonGroup for interrupted threads */}
          <ButtonGroup
            handleShowState={() => updateSidePanel(true, false)}
            handleShowDescription={() => updateSidePanel(false, true)}
            showingState={showState}
            showingDescription={showDescription}
          />
        </div>
      </div>

      {/* Interrupted thread actions */}
      <div className="flex flex-row gap-2 items-center justify-start w-full">
        <Button
          variant="outline"
          className="text-gray-800 border-gray-500 font-normal bg-white"
          onClick={interruptedActions?.handleResolve}
          disabled={interruptedActions?.loading}
        >
          Mark as Resolved
        </Button>
        {ignoreAllowed && (
          <Tooltip>
            <TooltipTrigger asChild>
              <Button
                variant="outline"
                size="sm"
                onClick={interruptedActions?.handleIgnore}
                disabled={interruptedActions?.loading}
              >
                Ignore
              </Button>
            </TooltipTrigger>
            <TooltipContent>
              Ignore this interrupt and end the thread.
            </TooltipContent>
          </Tooltip>
        )}
      </div>

      {/* Actions */}
      <InboxItemInput
        acceptAllowed={acceptAllowed}
        hasEdited={interruptedActions?.hasEdited ?? false}
        hasAddedResponse={interruptedActions?.hasAddedResponse ?? false}
        interruptValue={firstInterrupt!}
        humanResponse={interruptedActions?.humanResponse as any}
        initialValues={
          interruptedActions?.initialHumanInterruptEditValue.current || {}
        }
        setHumanResponse={interruptedActions?.setHumanResponse ?? (() => {})}
        streaming={interruptedActions?.streaming ?? false}
        streamFinished={interruptedActions?.streamFinished ?? false}
        currentNode={interruptedActions?.currentNode ?? ""}
        supportsMultipleMethods={
          interruptedActions?.supportsMultipleMethods ?? false
        }
        setSelectedSubmitType={
          interruptedActions?.setSelectedSubmitType ?? (() => {})
        }
        setHasAddedResponse={
          interruptedActions?.setHasAddedResponse ?? (() => {})
        }
        setHasEdited={interruptedActions?.setHasEdited ?? (() => {})}
        handleSubmit={interruptedActions?.handleSubmit ?? (async () => {})}
      />
    </div>
  );
}<|MERGE_RESOLUTION|>--- conflicted
+++ resolved
@@ -22,16 +22,15 @@
 import { useQueryParams } from "../hooks/use-query-params";
 import { useThreadsContext } from "../contexts/ThreadContext";
 import { useState } from "react";
-<<<<<<< HEAD
+
 import {
   Tooltip,
   TooltipContent,
   TooltipTrigger,
 } from "@/components/ui/tooltip";
 import { InterruptDetailsView } from "./interrupt-details-view";
-=======
+
 import { logger } from "../utils/logger";
->>>>>>> e13fb187
 
 interface ThreadActionsViewProps<
   ThreadValues extends Record<string, any> = Record<string, any>,
@@ -119,17 +118,7 @@
   const { updateQueryParams } = useQueryParams();
   const [refreshing, setRefreshing] = useState(false);
 
-<<<<<<< HEAD
-  // Determine deployment URL for Studio link
-  const deploymentUrl = agentInboxes.find((i) => i.selected)?.deploymentUrl;
-
-  // We're removing this effect to allow side panel for all thread types
-  // React.useEffect(() => {
-  //   if (isInterrupted && handleShowSidePanel) {
-  //     handleShowSidePanel(false, false);
-  //   }
-  // }, [isInterrupted, handleShowSidePanel]);
-=======
+
   // Get the selected inbox object
   const selectedInbox = agentInboxes.find((i) => i.selected);
 
@@ -151,7 +140,6 @@
       : null,
     setThreadData: isInterrupted ? setThreadData : null,
   });
->>>>>>> e13fb187
 
   const handleOpenInStudio = () => {
     if (!selectedInbox) {
@@ -313,7 +301,6 @@
               />
             </div>
           </div>
-<<<<<<< HEAD
 
           {/* Interrupt details on the left for invalid interrupts */}
           <InterruptDetailsView threadData={threadData} />
@@ -326,12 +313,6 @@
 
           {/* You might still allow ignoring the thread */}
           <div className="flex flex-row gap-2 items-center justify-start w-full">
-=======
-          <ThreadIdCopyable threadId={threadData.thread.thread_id} />
-        </div>
-        <div className="flex flex-row gap-2 items-center justify-start">
-          {selectedInbox && (
->>>>>>> e13fb187
             <Button
               variant="outline"
               className="text-gray-800 border-gray-500 font-normal bg-white"
