import { cn } from "@/lib/utils";
import { Thread } from "@langchain/langgraph-sdk";
import { ThreadIdCopyable } from "./thread-id";
import { InboxItemStatuses } from "./statuses";
import { format } from "date-fns";
<<<<<<< HEAD
import { useQueryParams } from "../hooks/use-query-params";
import { VIEW_STATE_THREAD_QUERY_PARAM } from "../constants";
import { GenericThreadData } from "../types";
=======
import { useToast } from "@/hooks/use-toast";
import { constructOpenInStudioURL } from "../utils";
import { Button } from "@/components/ui/button";
import { useThreadsContext } from "../contexts/ThreadContext";
import { useQueryParams } from "../hooks/use-query-params";
import {
  STUDIO_NOT_WORKING_TROUBLESHOOTING_URL,
  VIEW_STATE_THREAD_QUERY_PARAM,
} from "../constants";
>>>>>>> e13fb187

interface GenericInboxItemProps<
  ThreadValues extends Record<string, any> = Record<string, any>,
> {
  threadData:
    | GenericThreadData<ThreadValues>
    | {
        thread: Thread<ThreadValues>;
        status: "interrupted";
        interrupts?: undefined;
      };
  isLast: boolean;
}

export function GenericInboxItem<
  ThreadValues extends Record<string, any> = Record<string, any>,
>({ threadData, isLast }: GenericInboxItemProps<ThreadValues>) {
  const { updateQueryParams } = useQueryParams();

<<<<<<< HEAD
=======
  const selectedInbox = agentInboxes.find((i) => i.selected);

  const handleOpenInStudio = () => {
    if (!selectedInbox) {
      toast({
        title: "Error",
        description: "No agent inbox selected.",
        variant: "destructive",
        duration: 5000,
      });
      return;
    }

    const studioUrl = constructOpenInStudioURL(
      selectedInbox,
      threadData.thread.thread_id
    );

    if (studioUrl === "#") {
      toast({
        title: "Error",
        description: (
          <>
            <p>
              Could not construct Studio URL. Check if inbox has necessary
              details (Project ID, Tenant ID).
            </p>
            <p>
              If the issue persists, see the{" "}
              <a
                href={STUDIO_NOT_WORKING_TROUBLESHOOTING_URL}
                target="_blank"
                rel="noopener noreferrer"
              >
                troubleshooting section
              </a>
            </p>
          </>
        ),
        variant: "destructive",
        duration: 10000,
      });
    } else {
      window.open(studioUrl, "_blank");
    }
  };

>>>>>>> e13fb187
  const updatedAtDateString = format(
    new Date(threadData.thread.updated_at),
    "MM/dd h:mm a"
  );

  return (
    <div
      onClick={() =>
        updateQueryParams(
          VIEW_STATE_THREAD_QUERY_PARAM,
          threadData.thread.thread_id
        )
      }
      className={cn(
        "grid grid-cols-12 w-full p-4 py-4.5 cursor-pointer hover:bg-gray-50/90 transition-colors ease-in-out h-[71px]",
        !isLast && "border-b-[1px] border-gray-200"
      )}
    >
<<<<<<< HEAD
      <div className="col-span-1 flex justify-center pt-6">
        {/* Empty space for alignment with interrupted items */}
      </div>

      <div className="col-span-8 overflow-hidden my-auto">
        <div className="flex items-center gap-2">
          <p className="text-sm font-semibold text-black">Thread ID:</p>
          <ThreadIdCopyable showUUID threadId={threadData.thread.thread_id} />
=======
      <div
        className={cn(
          "flex items-center justify-start gap-2",
          selectedInbox ? "col-span-7" : "col-span-9"
        )}
      >
        <p className="text-black text-sm font-semibold">Thread ID:</p>
        <ThreadIdCopyable showUUID threadId={threadData.thread.thread_id} />
      </div>

      {selectedInbox && (
        <div className="col-span-2">
          <Button
            size="sm"
            variant="outline"
            className="flex items-center gap-1 bg-white"
            onClick={handleOpenInStudio}
          >
            Studio
          </Button>
>>>>>>> e13fb187
        </div>
      </div>

<<<<<<< HEAD
      <div className="col-span-1 my-auto">
        <InboxItemStatuses status={threadData.status} />
      </div>

      <p className="col-span-2 text-right text-sm text-gray-600 font-light my-auto">
=======
      <div className={cn("col-span-2", !selectedInbox && "col-start-10")}>
        <InboxItemStatuses status={threadData.status} />
      </div>

      <p
        className={cn(
          "col-span-1 text-gray-600 font-light text-sm",
          !selectedInbox && "col-start-12"
        )}
      >
>>>>>>> e13fb187
        {updatedAtDateString}
      </p>
    </div>
  );
}<|MERGE_RESOLUTION|>--- conflicted
+++ resolved
@@ -3,11 +3,10 @@
 import { ThreadIdCopyable } from "./thread-id";
 import { InboxItemStatuses } from "./statuses";
 import { format } from "date-fns";
-<<<<<<< HEAD
 import { useQueryParams } from "../hooks/use-query-params";
 import { VIEW_STATE_THREAD_QUERY_PARAM } from "../constants";
+
 import { GenericThreadData } from "../types";
-=======
 import { useToast } from "@/hooks/use-toast";
 import { constructOpenInStudioURL } from "../utils";
 import { Button } from "@/components/ui/button";
@@ -17,7 +16,6 @@
   STUDIO_NOT_WORKING_TROUBLESHOOTING_URL,
   VIEW_STATE_THREAD_QUERY_PARAM,
 } from "../constants";
->>>>>>> e13fb187
 
 interface GenericInboxItemProps<
   ThreadValues extends Record<string, any> = Record<string, any>,
@@ -37,8 +35,6 @@
 >({ threadData, isLast }: GenericInboxItemProps<ThreadValues>) {
   const { updateQueryParams } = useQueryParams();
 
-<<<<<<< HEAD
-=======
   const selectedInbox = agentInboxes.find((i) => i.selected);
 
   const handleOpenInStudio = () => {
@@ -86,7 +82,7 @@
     }
   };
 
->>>>>>> e13fb187
+
   const updatedAtDateString = format(
     new Date(threadData.thread.updated_at),
     "MM/dd h:mm a"
@@ -105,23 +101,17 @@
         !isLast && "border-b-[1px] border-gray-200"
       )}
     >
-<<<<<<< HEAD
-      <div className="col-span-1 flex justify-center pt-6">
+        <div className="flex items-center gap-2">
+          <div className="col-span-1 flex justify-center pt-6">
         {/* Empty space for alignment with interrupted items */}
       </div>
-
-      <div className="col-span-8 overflow-hidden my-auto">
-        <div className="flex items-center gap-2">
-          <p className="text-sm font-semibold text-black">Thread ID:</p>
-          <ThreadIdCopyable showUUID threadId={threadData.thread.thread_id} />
-=======
       <div
         className={cn(
           "flex items-center justify-start gap-2",
           selectedInbox ? "col-span-7" : "col-span-9"
         )}
       >
-        <p className="text-black text-sm font-semibold">Thread ID:</p>
+       <p className="text-sm font-semibold text-black">Thread ID:</p>
         <ThreadIdCopyable showUUID threadId={threadData.thread.thread_id} />
       </div>
 
@@ -135,17 +125,10 @@
           >
             Studio
           </Button>
->>>>>>> e13fb187
         </div>
       </div>
 
-<<<<<<< HEAD
-      <div className="col-span-1 my-auto">
-        <InboxItemStatuses status={threadData.status} />
-      </div>
 
-      <p className="col-span-2 text-right text-sm text-gray-600 font-light my-auto">
-=======
       <div className={cn("col-span-2", !selectedInbox && "col-start-10")}>
         <InboxItemStatuses status={threadData.status} />
       </div>
@@ -156,7 +139,6 @@
           !selectedInbox && "col-start-12"
         )}
       >
->>>>>>> e13fb187
         {updatedAtDateString}
       </p>
     </div>
