import {
  HumanResponse,
  HumanResponseWithEdits,
  SubmitType,
  ThreadData,
  ThreadStatusWithAll,
  InterruptedThreadData,
} from "../types";
import { useToast } from "@/hooks/use-toast";
import React from "react";
import { useThreadsContext } from "../contexts/ThreadContext";
import { createDefaultHumanResponse } from "../utils";
import { INBOX_PARAM, VIEW_STATE_THREAD_QUERY_PARAM } from "../constants";
import { useQueryParams } from "./use-query-params";
import { logger } from "../utils/logger";

interface UseInterruptedActionsInput<
  ThreadValues extends Record<string, any> = Record<string, any>,
> {
  threadData: InterruptedThreadData<ThreadValues> | null;
  setThreadData: React.Dispatch<
    React.SetStateAction<ThreadData<ThreadValues> | undefined>
  > | null;
}

interface UseInterruptedActionsValue {
  // Actions
  handleSubmit: (
    e: React.MouseEvent<HTMLButtonElement, MouseEvent> | React.KeyboardEvent
  ) => Promise<void>;
  handleIgnore: (
    e: React.MouseEvent<HTMLButtonElement, MouseEvent>
  ) => Promise<void>;
  handleResolve: (
    e: React.MouseEvent<HTMLButtonElement, MouseEvent>
  ) => Promise<void>;

  // State values
  streaming: boolean;
  streamFinished: boolean;
  currentNode: string;
  loading: boolean;
  threadId: string;
  isIgnoreAllowed: boolean;
  supportsMultipleMethods: boolean;
  selectedSubmitType: SubmitType | undefined;
  hasEdited: boolean;
  hasAddedResponse: boolean;
  acceptAllowed: boolean;
  humanResponse: HumanResponseWithEdits[];

  // State setters
  setSelectedSubmitType: React.Dispatch<
    React.SetStateAction<SubmitType | undefined>
  >;
  setHumanResponse: React.Dispatch<
    React.SetStateAction<HumanResponseWithEdits[]>
  >;
  setHasAddedResponse: React.Dispatch<React.SetStateAction<boolean>>;
  setHasEdited: React.Dispatch<React.SetStateAction<boolean>>;

  // Refs
  initialHumanInterruptEditValue: React.MutableRefObject<
    Record<string, string>
  >;
}

export default function useInterruptedActions<
  ThreadValues extends Record<string, any> = Record<string, any>,
>({
  threadData,
  setThreadData,
}: UseInterruptedActionsInput<ThreadValues>): UseInterruptedActionsValue {
  const { toast } = useToast();
  const { updateQueryParams, getSearchParam } = useQueryParams();
  const { fetchSingleThread, fetchThreads, sendHumanResponse, ignoreThread } =
    useThreadsContext<ThreadValues>();

  const [humanResponse, setHumanResponse] = React.useState<
    HumanResponseWithEdits[]
  >([]);
  const [loading, setLoading] = React.useState(false);
  const [streaming, setStreaming] = React.useState(false);
  const [currentNode, setCurrentNode] = React.useState("");
  const [streamFinished, setStreamFinished] = React.useState(false);
  const initialHumanInterruptEditValue = React.useRef<Record<string, string>>(
    {}
  );
  const [selectedSubmitType, setSelectedSubmitType] =
    React.useState<SubmitType>();
  // Whether or not the user has edited any fields which allow editing.
  const [hasEdited, setHasEdited] = React.useState(false);
  // Whether or not the user has added a response.
  const [hasAddedResponse, setHasAddedResponse] = React.useState(false);
  const [acceptAllowed, setAcceptAllowed] = React.useState(false);

  React.useEffect(() => {
    try {
      if (
        !threadData ||
        !threadData.interrupts ||
        threadData.interrupts.length === 0
      )
        return;
      const { responses, defaultSubmitType, hasAccept } =
        createDefaultHumanResponse(
          threadData.interrupts,
          initialHumanInterruptEditValue
        );
      setSelectedSubmitType(defaultSubmitType);
      setHumanResponse(responses);
      setAcceptAllowed(hasAccept);
    } catch (e) {
<<<<<<< HEAD
      console.error("Error formatting and setting human response state", e);
      // Set fallback values for invalid interrupts
      setHumanResponse([{ type: "ignore", args: null }]);
      setSelectedSubmitType(undefined);
      setAcceptAllowed(false);
=======
      logger.error("Error formatting and setting human response state", e);
>>>>>>> e13fb187
    }
  }, [threadData?.interrupts]);

  const handleSubmit = async (
    e: React.MouseEvent<HTMLButtonElement, MouseEvent> | React.KeyboardEvent
  ) => {
    e.preventDefault();
    if (!threadData || !setThreadData) {
      toast({
        title: "Error",
        description: "Thread data is not available",
        duration: 5000,
      });
      return;
    }
    if (!humanResponse) {
      toast({
        title: "Error",
        description: "Please enter a response.",
        duration: 5000,
      });
      return;
    }
    const currentInbox = getSearchParam(INBOX_PARAM) as
      | ThreadStatusWithAll
      | undefined;
    if (!currentInbox) {
      toast({
        title: "Error",
        description: "No inbox selected",
        variant: "destructive",
        duration: 3000,
      });
      return;
    }

    let errorOccurred = false;
    initialHumanInterruptEditValue.current = {};

    if (
      humanResponse.some((r) => ["response", "edit", "accept"].includes(r.type))
    ) {
      setStreamFinished(false);
      setCurrentNode("");

      try {
        const humanResponseInput: HumanResponse[] = humanResponse.flatMap(
          (r) => {
            if (r.type === "edit") {
              if (r.acceptAllowed && !r.editsMade) {
                return {
                  type: "accept",
                  args: r.args,
                };
              } else {
                return {
                  type: "edit",
                  args: r.args,
                };
              }
            }

            if (r.type === "response" && !r.args) {
              // If response was allowed but no response was given, do not include in the response
              return [];
            }
            return {
              type: r.type,
              args: r.args,
            };
          }
        );

        const input = humanResponseInput.find(
          (r) => r.type === selectedSubmitType
        );
        if (!input) {
          toast({
            title: "Error",
            description: "No response found.",
            variant: "destructive",
            duration: 5000,
          });
          return;
        }

        setLoading(true);
        setStreaming(true);
        const response = sendHumanResponse(
          threadData.thread.thread_id,
          [input],
          {
            stream: true,
          }
        );
        if (!response) {
          // This will only be undefined if the graph ID is not found
          // in this case, the method will trigger a toast for us.
          return;
        }

        toast({
          title: "Success",
          description: "Response submitted successfully.",
          duration: 5000,
        });

        for await (const chunk of response) {
          if (
            chunk.data?.event === "on_chain_start" &&
            chunk.data?.metadata?.langgraph_node
          ) {
            setCurrentNode(chunk.data.metadata.langgraph_node);
          } else if (
            typeof chunk.event === "string" &&
            chunk.event === "error"
          ) {
            toast({
              title: "Error",
              description: (
                <div className="flex flex-col gap-1 items-start">
                  <p>Something went wrong while attempting to run the graph.</p>
                  <span>
                    <strong>Error:</strong>
                    <span className="font-mono">
                      {JSON.stringify(chunk.data, null)}
                    </span>
                  </span>
                </div>
              ),
              variant: "destructive",
              duration: 15000,
            });
            setCurrentNode("__error__");
            errorOccurred = true;
          }
        }

        if (!errorOccurred) {
          setStreamFinished(true);
        }
      } catch (e: any) {
        logger.error("Error sending human response", e);

        if ("message" in e && e.message.includes("Invalid assistant ID")) {
          toast({
            title: "Error: Invalid assistant ID",
            description:
              "The provided assistant ID was not found in this graph. Please update the assistant ID in the settings and try again.",
            variant: "destructive",
            duration: 5000,
          });
        } else {
          toast({
            title: "Error",
            description: "Failed to submit response.",
            variant: "destructive",
            duration: 5000,
          });
        }

        errorOccurred = true;
        setCurrentNode("");
        setStreaming(false);
        setStreamFinished(false);
      }

      if (!errorOccurred) {
        setCurrentNode("");
        setStreaming(false);
        const updatedThreadData = await fetchSingleThread(
          threadData.thread.thread_id
        );
        if (updatedThreadData && updatedThreadData?.status === "interrupted") {
          setThreadData(updatedThreadData as ThreadData<ThreadValues>);
        } else {
          // Re-fetch threads before routing back so the inbox is up to date
          await fetchThreads(currentInbox);
          updateQueryParams(VIEW_STATE_THREAD_QUERY_PARAM);
        }
        setStreamFinished(false);
      }
    } else {
      setLoading(true);
      await sendHumanResponse(threadData.thread.thread_id, humanResponse);

      toast({
        title: "Success",
        description: "Response submitted successfully.",
        duration: 5000,
      });
    }

    setLoading(false);
  };

  const handleIgnore = async (
    e: React.MouseEvent<HTMLButtonElement, MouseEvent>
  ) => {
    e.preventDefault();
    if (!threadData || !setThreadData) {
      toast({
        title: "Error",
        description: "Thread data is not available",
        duration: 5000,
      });
      return;
    }

    // For invalid interrupts, create an ignore response if not found
    let ignoreResponse = humanResponse.find((r) => r.type === "ignore");
    if (!ignoreResponse) {
      ignoreResponse = { type: "ignore", args: null };
    }

    const currentInbox = getSearchParam(INBOX_PARAM) as
      | ThreadStatusWithAll
      | undefined;
    if (!currentInbox) {
      toast({
        title: "Error",
        description: "No inbox selected",
        variant: "destructive",
        duration: 3000,
      });
      return;
    }

    setLoading(true);
    initialHumanInterruptEditValue.current = {};

    await sendHumanResponse(threadData.thread.thread_id, [ignoreResponse]);
    await fetchThreads(currentInbox);

    setLoading(false);
    toast({
      title: "Successfully ignored thread",
      duration: 5000,
    });
    updateQueryParams(VIEW_STATE_THREAD_QUERY_PARAM);
  };

  const handleResolve = async (
    e: React.MouseEvent<HTMLButtonElement, MouseEvent>
  ) => {
    e.preventDefault();
    if (!threadData || !setThreadData) {
      toast({
        title: "Error",
        description: "Thread data is not available",
        duration: 5000,
      });
      return;
    }
    const currentInbox = getSearchParam(INBOX_PARAM) as
      | ThreadStatusWithAll
      | undefined;
    if (!currentInbox) {
      toast({
        title: "Error",
        description: "No inbox selected",
        variant: "destructive",
        duration: 3000,
      });
      return;
    }

    setLoading(true);
    initialHumanInterruptEditValue.current = {};

    await ignoreThread(threadData.thread.thread_id);
    await fetchThreads(currentInbox);

    setLoading(false);
    updateQueryParams(VIEW_STATE_THREAD_QUERY_PARAM);
  };

  return {
    handleSubmit,
    handleIgnore,
    handleResolve,
    streaming,
    streamFinished,
    currentNode,
    loading,
    threadId: threadData?.thread.thread_id || "",
    isIgnoreAllowed:
      Boolean(threadData?.interrupts?.[0]?.config?.allow_ignore) || true, // Default to true for invalid interrupts
    supportsMultipleMethods:
      humanResponse.filter(
        (r) => r.type === "edit" || r.type === "accept" || r.type === "response"
      ).length > 1,
    selectedSubmitType,
    hasEdited,
    hasAddedResponse,
    acceptAllowed,
    humanResponse,
    setSelectedSubmitType,
    setHumanResponse,
    setHasAddedResponse,
    setHasEdited,
    initialHumanInterruptEditValue,
  };
}<|MERGE_RESOLUTION|>--- conflicted
+++ resolved
@@ -111,15 +111,12 @@
       setHumanResponse(responses);
       setAcceptAllowed(hasAccept);
     } catch (e) {
-<<<<<<< HEAD
       console.error("Error formatting and setting human response state", e);
       // Set fallback values for invalid interrupts
       setHumanResponse([{ type: "ignore", args: null }]);
       setSelectedSubmitType(undefined);
       setAcceptAllowed(false);
-=======
       logger.error("Error formatting and setting human response state", e);
->>>>>>> e13fb187
     }
   }, [threadData?.interrupts]);
 
